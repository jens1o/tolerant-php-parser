<?php
/*---------------------------------------------------------------------------------------------
 *  Copyright (c) Microsoft Corporation. All rights reserved.
 *  Licensed under the MIT License. See License.txt in the project root for license information.
 *--------------------------------------------------------------------------------------------*/

namespace Microsoft\PhpParser;

use Microsoft\PhpParser\Node;

class DiagnosticsProvider {
    /**
     * Traverses AST to generate diagnostics.
     * @param \Microsoft\PhpParser\Node $node
     * @return \Generator | Diagnostic[]
     */

    private static $tokenKindToText;

    public static function checkDiagnostics($node) {
        if (!isset(self::$tokenKindToText)) {
            self::$tokenKindToText = \array_flip(\array_merge(
                TokenStringMaps::OPERATORS_AND_PUNCTUATORS,
                TokenStringMaps::KEYWORDS,
                TokenStringMaps::RESERVED_WORDS
            ));
        }

        if ($node instanceof SkippedToken) {
            // TODO - consider also attaching parse context information to skipped tokens
            // this would allow us to provide more helpful error messages that inform users what to do
            // about the problem rather than simply pointing out the mistake.
            return new Diagnostic(
                DiagnosticKind::Error,
                "Unexpected '" .
                (isset(self::$tokenKindToText[$node->kind])
                    ? self::$tokenKindToText[$node->kind]
                    : Token::getTokenKindNameFromValue($node->kind)) .
                "'",
                $node->start,
                $node->getEndPosition() - $node->start
            );
        } elseif ($node instanceof MissingToken) {
            return new Diagnostic(
                DiagnosticKind::Error,
                "'" .
                (isset(self::$tokenKindToText[$node->kind])
                    ? self::$tokenKindToText[$node->kind]
                    : Token::getTokenKindNameFromValue($node->kind)) .
                "' expected.",
                $node->start,
                $node->getEndPosition() - $node->start
            );
        }

        if ($node === null || $node instanceof Token) {
            return null;
        }

        if ($node instanceof Node) {
            if ($node instanceof Node\MethodDeclaration) {
                foreach ($node->modifiers as $modifier) {
                    if ($modifier->kind === TokenKind::VarKeyword) {
                        return new Diagnostic(
                            DiagnosticKind::Error,
                            "Unexpected modifier '" . self::$tokenKindToText[$modifier->kind] . "'",
                            $modifier->start,
                            $modifier->length
                        );
                    }
                }
            }
            elseif ($node instanceof Node\Statement\NamespaceUseDeclaration) {
                if (\count($node->useClauses->children) > 1) {
                    foreach ($node->useClauses->children as $useClause) {
                        if($useClause instanceof Node\NamespaceUseClause && !is_null($useClause->openBrace)) {
<<<<<<< HEAD
                            return new Diagnostic(
=======
                            yield new Diagnostic(
>>>>>>> 95fa8b11
                                DiagnosticKind::Error,
                                "; expected.",
                                $useClause->getEndPosition(),
                                1
                            );
                        }
                    }
                }
            }
        }
        return null;
    }

    public static function getDiagnostics(Node $n) : array {
        $diagnostics = [];
        
        foreach ($n->getDescendantNodesAndTokens() as $node) {
            if (($diagnostic = self::checkDiagnostics($node)) !== null) {
                $diagnostics[] = $diagnostic;
            }
        }

        return $diagnostics;
    }
}<|MERGE_RESOLUTION|>--- conflicted
+++ resolved
@@ -74,11 +74,7 @@
                 if (\count($node->useClauses->children) > 1) {
                     foreach ($node->useClauses->children as $useClause) {
                         if($useClause instanceof Node\NamespaceUseClause && !is_null($useClause->openBrace)) {
-<<<<<<< HEAD
                             return new Diagnostic(
-=======
-                            yield new Diagnostic(
->>>>>>> 95fa8b11
                                 DiagnosticKind::Error,
                                 "; expected.",
                                 $useClause->getEndPosition(),
@@ -94,7 +90,7 @@
 
     public static function getDiagnostics(Node $n) : array {
         $diagnostics = [];
-        
+
         foreach ($n->getDescendantNodesAndTokens() as $node) {
             if (($diagnostic = self::checkDiagnostics($node)) !== null) {
                 $diagnostics[] = $diagnostic;
