<?php
/*---------------------------------------------------------------------------------------------
 * Copyright (c) Microsoft Corporation. All rights reserved.
 *  Licensed under the MIT License. See License.txt in the project root for license information.
 *--------------------------------------------------------------------------------------------*/

namespace Microsoft\PhpParser;

use Microsoft\PhpParser\Node\NamespaceUseClause;
use Microsoft\PhpParser\Node\NamespaceUseGroupClause;
use Microsoft\PhpParser\Node\SourceFileNode;
use Microsoft\PhpParser\Node\Statement\NamespaceDefinition;
use Microsoft\PhpParser\Node\Statement\NamespaceUseDeclaration;

abstract class Node implements \JsonSerializable {
    /** @var array[] Map from node class to array of child keys */
    private static $childNames = [];

    /** @var Node | null */
    public $parent;

    public function getNodeKindName() : string {
        // Use strrpos (rather than explode) to avoid creating a temporary array.
        return substr(static::class, strrpos(static::class, "\\") + 1);
    }

    /**
     * Gets start position of Node, not including leading comments and whitespace.
     * @return int
     * @throws \Exception
     */
    public function getStart() : int {
        $child = $this->getChildNodesAndTokens()->current();
        if ($child instanceof Node) {
            return $child->getStart();
        } elseif ($child instanceof Token) {
            return $child->start;
        }
        throw new \Exception("Unknown type in AST");
    }

    /**
     * Gets start position of Node, including leading comments and whitespace
     * @return int
     * @throws \Exception
     */
    public function getFullStart() : int {
        foreach($this::CHILD_NAMES as $name) {
            if (($child = $this->$name) !== null) {
                if (\is_array($child)) {
                    if (isset($child[0])) {
                        $child = $child[0];
                    } else {
                        continue;
                    }
                }
                if ($child instanceof Node) {
                    return $child->getFullStart();
                } elseif ($child instanceof Token) {
                    return $child->fullStart;
                }
                throw new \Exception("Unknown type in AST: " . \gettype($child));
            }
        };

        throw new \Exception("Unknown type in AST: " . \gettype($child));
    }

    /**
     * Gets parent of current node (returns null if has no parent)
     * @return null|Node
     */
    public function getParent() {
        return $this->parent;
    }

    /**
     * Get's first ancestor that is an instance of one of the provided classes.
     * Returns null if there is no match.
     *
     * @param array ...$classNames
     * @return Node|null
     */
    public function getFirstAncestor(...$classNames) {
        $ancestor = $this;
        while (($ancestor = $ancestor->parent) !== null) {
            foreach ($classNames as $className) {
                if ($ancestor instanceof $className) {
                    return $ancestor;
                }
            }
        }
        return null;
    }

    /**
     * Get's first child that is an instance of one of the provided classes.
     * Returns null if there is no match.
     *
     * @param array ...$classNames
     * @return Node|null
     */
    public function getFirstChildNode(...$classNames) {
        foreach ($this::CHILD_NAMES as $name) {
            $val = $this->$name;
            foreach ($classNames as $className) {
                if (\is_array($val)) {
                    foreach ($val as $child) {
                        if ($child instanceof $className) {
                            return $child;
                        }
                    }
                    continue;
                } elseif ($val instanceof $className) {
                    return $val;
                }
            }
        }
        return null;
    }

    /**
     * Get's first descendant node that is an instance of one of the provided classes.
     * Returns null if there is no match.
     *
     * @param array ...$classNames
     * @return Node|null
     */
    public function getFirstDescendantNode(...$classNames) {
        foreach ($this->getDescendantNodes() as $descendant) {
            foreach ($classNames as $className) {
                if ($descendant instanceof $className) {
                    return $descendant;
                }
            }
        }
        return null;
    }

    /**
     * Gets root of the syntax tree (returns self if has no parents)
     * @return Node
     */
    public function getRoot() : Node {
        $node = $this;
        while ($node->parent !== null) {
            $node = $node->parent;
        }
        return $node;
    }

    /**
     * Gets generator containing all descendant Nodes and Tokens.
     *
     * @param callable|null $shouldDescendIntoChildrenFn
     * @return \Generator|Node[]|Token[]
     */
    public function getDescendantNodesAndTokens(callable $shouldDescendIntoChildrenFn = null) {
        // TODO - write unit tests to prove invariants
        // (concatenating all descendant Tokens should produce document, concatenating all Nodes should produce document)

        foreach ($this->getChildNodesAndTokens() as $child) {
            if ($child instanceof Node) {
                yield $child;
                if ($shouldDescendIntoChildrenFn == null || $shouldDescendIntoChildrenFn($child)) {
                    yield from $child->getDescendantNodesAndTokens($shouldDescendIntoChildrenFn);
                }
            } elseif ($child instanceof Token) {
                yield $child;
            }
        }
    }

    /**
     * Gets a generator containing all descendant Nodes.
     * @param callable|null $shouldDescendIntoChildrenFn
     * @return \Generator|Node[]
     */
    public function getDescendantNodes(callable $shouldDescendIntoChildrenFn = null) {
<<<<<<< HEAD
        foreach ($this->getChildNodes() as $child) {
            yield $child;
            if ($shouldDescendIntoChildrenFn === null || $shouldDescendIntoChildrenFn($child)) {
                yield from $child->getDescendantNodes();
=======
        foreach ($this->getChildNodesAndTokens() as $child) {
            if ($child instanceof Node) {
                yield $child;
                if ($shouldDescendIntoChildrenFn == null || $shouldDescendIntoChildrenFn($child)) {
                    yield from $child->getDescendantNodes($shouldDescendIntoChildrenFn);
                }
>>>>>>> 88a3615a
            }
        }
    }

    /**
     * Gets generator containing all descendant Tokens.
     * @param callable|null $shouldDescendIntoChildrenFn
     * @return \Generator | Token[]
     */
    public function getDescendantTokens(callable $shouldDescendIntoChildrenFn = null) {
        foreach ($this->getChildNodesAndTokens() as $child) {
            if ($child instanceof Node) {
                if ($shouldDescendIntoChildrenFn == null || $shouldDescendIntoChildrenFn($child)) {
                    yield from $child->getDescendantTokens($shouldDescendIntoChildrenFn);
                }
            } elseif ($child instanceof Token) {
                yield $child;
            }
        }
    }

    /**
     * Gets generator containing all child Nodes and Tokens (direct descendants).
     * Does not return null elements.
     *
     * @return \Generator | Token[] | Node[]
     */
    public function getChildNodesAndTokens() : \Generator {
        foreach ($this::CHILD_NAMES as $name) {
            $val = $this->$name;

            if (\is_array($val)) {
                foreach ($val as $child) {
                    if ($child !== null) {
                        yield $name => $child;
                    }
                }
                continue;
            }
            if ($val !== null) {
                yield $name => $val;
            }
        }
    }

    /**
     * Gets generator containing all child Nodes (direct descendants)
     * @return \Generator | Node[]
     */
    public function getChildNodes() : \Generator {
        foreach ($this::CHILD_NAMES as $name) {
            $val = $this->$name;
            if (\is_array($val)) {
                foreach ($val as $child) {
                    if ($child instanceof Node) {
                        yield $child;
                    }
                }
                continue;
            } elseif ($val instanceof Node) {
                yield $val;
            }
        }
    }

    /**
     * Gets generator containing all child Tokens (direct descendants)
     *
     * @return \Generator|Token[]
     */
    public function getChildTokens() {
        foreach ($this::CHILD_NAMES as $name) {
            $val = $this->$name;
            if (\is_array($val)) {
                foreach ($val as $child) {
                    if ($child instanceof Token) {
                        yield $child;
                    }
                }
                continue;
            } elseif ($val instanceof Token) {
                yield $val;
            }
        }
    }

    /**
     * Gets array of declared child names (cached).
     *
     * This is used as an optimization when iterating over nodes: For direct iteration
     * PHP will create a properties hashtable on the object, thus doubling memory usage.
     * We avoid this by iterating over just the names instead.
     *
     * @return string[]
     */
    public function getChildNames() {
        return $this::CHILD_NAMES;
    }

    /**
     * Gets width of a Node (not including comment / whitespace trivia)
     *
     * @return int
     */
    public function getWidth() : int {
//        $width = 0;
        $first = $this->getStart();
        $last = $this->getEndPosition();

        return $last - $first;
//        foreach ($this->getChildNodesAndTokens() as $child) {
//            if ($first) {
//                $width += $child->getWidth();
//                $first = false;
//            } else {
//                $width += $child->getFullWidth();
//            }
//        }
//        return $width;
    }

    /**
     * Gets width of a Node (including comment / whitespace trivia)
     *
     * @return int
     */
    public function getFullWidth() : int {
        $first = $this->getFullStart();
        $last = $this->getEndPosition();

        return $last - $first;
//        $fullWidth = 0;
//        foreach ($this->getChildNodesAndTokens() as $idx=>$child) {
//            $fullWidth += $child->getFullWidth();
//        }
//        return $fullWidth;
    }

    /**
     * Gets string representing Node text (not including leading comment + whitespace trivia)
     * @return string
     */
    public function getText() : string {
        $start = $this->getStart();
        $end = $this->getEndPosition();

//       $fullText = "";
        $fileContents = $this->getFileContents();
        return \substr($fileContents, $start, $end - $start);
        // $start = $this->getStart();
        // $end = $this->getEndPosition();

        // $fullText = \substr($fileContents, $start, $end - $start);
        /*$first = true;
        foreach ($this->getDescendantTokens() as $child) {
            if ($first) {
                $fullText .= $child->getText($fileContents);
                $first = false;
            } else {
                $fullText .= $child->getFullText($fileContents);
            }
        }
        return $fullText;*/
    }

    /**
     * Gets full text of Node (including leading comment + whitespace trivia)
     * @return string
     */
    public function getFullText() : string {
        $start = $this->getFullStart();
        $end = $this->getEndPosition();

//       $fullText = "";
        $fileContents = $this->getFileContents();
        return \substr($fileContents, $start, $end - $start);

    }

    /**
     * Gets string representing Node's leading comment and whitespace text.
     * @return string
     */
    public function getLeadingCommentAndWhitespaceText() : string {
        // TODO re-tokenize comments and whitespace
        $fileContents = $this->getFileContents();
        foreach ($this->getDescendantTokens() as $token) {
            return $token->getLeadingCommentsAndWhitespaceText($fileContents);
        }
    }

    protected function getChildrenKvPairs() {
        $result = array();
        foreach ($this::CHILD_NAMES as $name) {
            $result[$name] = $this->$name;
        }
        return $result;
    }

    public function jsonSerialize() {
        $kindName = $this->getNodeKindName();
        return ["$kindName" => $this->getChildrenKvPairs()];
    }

    /**
     * Get the end index of a Node.
     * @return int
     * @throws \Exception
     */
    public function getEndPosition() {
        // TODO test invariant - start of next node is end of previous node
        for ($i = \count($childKeys = $this::CHILD_NAMES) - 1; $i >= 0; $i--) {
            $lastChildKey = $childKeys[$i];
//                var_dump($lastChildKey);
            $lastChild = $this->$lastChildKey;

            if (\is_array($lastChild)) {
                $lastChild = \end($lastChild);
            }

            if ($lastChild instanceof Token) {
                return $lastChild->fullStart + $lastChild->length;
            } elseif ($lastChild instanceof Node) {
                return $lastChild->getEndPosition();
            }
        }

        throw new \Exception("Unhandled node type");
    }

    public function getFileContents() : string {
        // TODO consider renaming to getSourceText
        return $this->getRoot()->fileContents;
    }

    public function getUri() : string {
        return $this->getRoot()->uri;
    }

    public function getLastChild() {
        $a = iterator_to_array($this->getChildNodesAndTokens());
        return \end($a);
    }

    /**
     * Searches descendants to find a Node at the given position.
     *
     * @param $pos
     * @return Node|null
     */
    public function getDescendantNodeAtPosition(int $pos) {
        $descendants = iterator_to_array($this->getDescendantNodesAndTokens(), false);
        for ($i = \count($descendants) - 1; $i >= 0; $i--) {
            $childNode = $descendants[$i];
            if (!($childNode instanceof Node)) {
                continue;
            }

            $start = $childNode->getStart();

            // TODO clean this up
            $tokenOffset = $i+1;
            while (isset($descendants[$tokenOffset])) {
                $nextToken = $descendants[$tokenOffset];
                if ($nextToken instanceof Token && !($nextToken instanceof MissingToken) && $nextToken->start > $childNode->getEndPosition()) {
                    break;
                }

                $tokenOffset++;
                unset($nextToken);
            }

            if (isset($nextToken)) {
                $end = $nextToken->start;
            } else {
                $end = $childNode->getEndPosition();
            }

//            if(isset($descendants[$i+1]) && ($token = $descendants[$i+1]) instanceof Token) {
//                $end = $descendants[$i+1]->start;
//                var_dump($childNode->getNodeKindName());
//                var_dump($descendants[$i+1]->kind);
//            } else {
//                $end = $childNode->getEndPosition();
//            }

            if ($pos >= $start && $pos <= $end) {
                return $childNode;
            }
//            elseif ($pos > $end) {
//                if(isset($descendants[$i+1])) {
//                    $end = $descendants[$i+1]->getStart();
//                    if ($pos >= $start && $pos <= $end) {
//                        return $childNode;
//                    }
//                }
//                break;
//            }
        }


        return null;
    }

    /**
     * Gets leading PHP Doc Comment text corresponding to the current Node.
     * Returns last doc comment in leading comment / whitespace trivia,
     * and returns null if there is no preceding doc comment.
     *
     * @return string | null
     */
    public function getDocCommentText() {
        $leadingTriviaText = $this->getLeadingCommentAndWhitespaceText();
        $leadingTriviaTokens = PhpTokenizer::getTokensArrayFromContent(
            $leadingTriviaText, ParseContext::SourceElements, $this->getFullStart(), false
        );
        for ($i = \count($leadingTriviaTokens) - 1; $i >= 0; $i--) {
            $token = $leadingTriviaTokens[$i];
            if ($token->kind === TokenKind::DocCommentToken) {
                return $token->getText($this->getFileContents());
            }
        }
        return null;
    }

    public function __toString() {
        return $this->getText();
    }

    /**
     * @return array | ResolvedName[][]
     * @throws \Exception
     */
    public function getImportTablesForCurrentScope() {
        $namespaceDefinition = $namespaceDefinition ?? $this->getNamespaceDefinition();

        // Use declarations can exist in either the global scope, or inside namespace declarations.
        // http://php.net/manual/en/language.namespaces.importing.php#language.namespaces.importing.scope
        //
        // The only code allowed before a namespace declaration is a declare statement, and sub-namespaces are
        // additionally unaffected by by import rules of higher-level namespaces. Therefore, we can make the assumption
        // that we need not travel up the spine any further once we've found the current namespace.
        // http://php.net/manual/en/language.namespaces.definition.php
        if ($namespaceDefinition instanceof NamespaceDefinition) {
            $topLevelNamespaceStatements = $namespaceDefinition->compoundStatementOrSemicolon instanceof Token
                ? $namespaceDefinition->parent->statementList // we need to start from the namespace definition.
                : $namespaceDefinition->compoundStatementOrSemicolon->statements;
            $namespaceFullStart = $namespaceDefinition->getFullStart();
        } else {
            $topLevelNamespaceStatements = $this->getRoot()->statementList;
            $namespaceFullStart = 0;
        }

        $nodeFullStart = $this->getFullStart();

        // TODO optimize performance
        // Currently we rebuild the import tables on every call (and therefore every name resolution operation)
        // It is likely that a consumer will attempt many consecutive name resolution requests within the same file.
        // Therefore, we can consider optimizing on the basis of the "most recently used" import table set.
        // The idea: Keep a single set of import tables cached based on a unique root node id, and invalidate
        // cache whenever we attempt to resolve a qualified name with a different root node.
        //
        // In order to make this work, it will probably make sense to change the way we parse namespace definitions.
        // https://github.com/Microsoft/tolerant-php-parser/issues/81
        //
        // Currently the namespace definition only includes a compound statement or semicolon token as one if it's children.
        // Instead, we should move to a model where we parse future statements as a child rather than as a separate
        // statement. This would enable us to retrieve all the information we would need to find the fully qualified
        // name by simply traveling up the spine to find the first ancestor of type NamespaceDefinition.
        $namespaceImportTable = $functionImportTable = $constImportTable = [];
        $contents = $this->getFileContents();

        foreach ($topLevelNamespaceStatements as $useDeclaration) {
            if ($useDeclaration->getFullStart() <= $namespaceFullStart) {
                continue;
            }
            if ($useDeclaration->getFullStart() > $nodeFullStart) {
                break;
            } elseif (!($useDeclaration instanceof NamespaceUseDeclaration)) {
                continue;
            }

            // TODO fix getValues
            foreach ((isset($useDeclaration->useClauses) ? $useDeclaration->useClauses->getValues() : []) as $useClause) {
//                if (!($useClause instanceof NamespaceUseClause)) {
//                    continue;
//                }
                $namespaceNamePartsPrefix = $useClause->namespaceName !== null ? $useClause->namespaceName->nameParts : [];

                if ($useClause->groupClauses !== null && $useClause instanceof NamespaceUseClause) {
                    // use A\B\C\{D\E};                 namespace import: ["E" => [A,B,C,D,E]]
                    // use A\B\C\{D\E as F};            namespace import: ["F" => [A,B,C,D,E]]
                    // use function A\B\C\{A, B}        function import: ["A" => [A,B,C,A], "B" => [A,B,C]]
                    // use function A\B\C\{const A}     const import: ["A" => [A,B,C,A]]
                    foreach ($useClause->groupClauses->children as $groupClause) {
                        if (!($groupClause instanceof NamespaceUseGroupClause)) {
                            continue;
                        }
                        $namespaceNameParts = \array_merge($namespaceNamePartsPrefix, $groupClause->namespaceName->nameParts);
                        $functionOrConst = $groupClause->functionOrConst ?? $useDeclaration->functionOrConst;
                        $alias = $groupClause->namespaceAliasingClause === null
                            ? $groupClause->namespaceName->getLastNamePart()->getText($contents)
                            : $groupClause->namespaceAliasingClause->name->getText($contents);

                        $this->addToImportTable(
                            $alias, $functionOrConst, $namespaceNameParts, $contents,
                            $namespaceImportTable, $functionImportTable, $constImportTable
                        );
                    }
                } else {
                    // use A\B\C;               namespace import: ["C" => [A,B,C]]
                    // use A\B\C as D;          namespace import: ["D" => [A,B,C]]
                    // use function A\B\C as D  function import: ["D" => [A,B,C]]
                    // use A\B, C\D;            namespace import: ["B" => [A,B], "D" => [C,D]]
                    $alias = $useClause->namespaceAliasingClause === null
                        ? $useClause->namespaceName->getLastNamePart()->getText($contents)
                        : $useClause->namespaceAliasingClause->name->getText($contents);
                    $functionOrConst = $useDeclaration->functionOrConst;
                    $namespaceNameParts = $namespaceNamePartsPrefix;

                    $this->addToImportTable(
                        $alias, $functionOrConst, $namespaceNameParts, $contents,
                        $namespaceImportTable, $functionImportTable, $constImportTable
                    );
                }
            }
        }

        return [$namespaceImportTable, $functionImportTable, $constImportTable];
    }

    /**
     * Gets corresponding NamespaceDefinition for Node. Returns null if in global namespace.
     *
     * @return NamespaceDefinition | null
     */
    public function getNamespaceDefinition() {
        $namespaceDefinition = $this instanceof NamespaceDefinition
            ? $this
            : $this->getFirstAncestor(NamespaceDefinition::class, SourceFileNode::class);

        if ($namespaceDefinition instanceof NamespaceDefinition && !($namespaceDefinition->parent instanceof SourceFileNode)) {
            $namespaceDefinition = $namespaceDefinition->getFirstAncestor(SourceFileNode::class);
        }

        if ($namespaceDefinition === null) {
            // TODO provide a way to throw errors without crashing consumer
            throw new \Exception("Invalid tree - SourceFileNode must always exist at root of tree.");
        }

        $fullStart = $this->getFullStart();
        $lastNamespaceDefinition = null;
        if ($namespaceDefinition instanceof SourceFileNode) {
            foreach ($namespaceDefinition->getChildNodes() as $childNode) {
                if ($childNode instanceof NamespaceDefinition && $childNode->getFullStart() < $fullStart) {
                    $lastNamespaceDefinition = $childNode;
                }
            }
        }

        if ($lastNamespaceDefinition !== null && $lastNamespaceDefinition->compoundStatementOrSemicolon instanceof Token) {
            $namespaceDefinition = $lastNamespaceDefinition;
        } elseif ($namespaceDefinition instanceof SourceFileNode) {
            $namespaceDefinition = null;
        }

        return $namespaceDefinition;
    }

    public function getPreviousSibling() {
        // TODO make more efficient
        $parent = $this->parent;
        if ($parent === null) {
            return null;
        }

        $prevSibling = null;

        foreach ($parent::CHILD_NAMES as $name) {
            $val = $parent->$name;
            if (\is_array($val)) {
                foreach ($val as $sibling) {
                    if ($sibling === $this) {
                        return $prevSibling;
                    } elseif ($sibling instanceof Node) {
                        $prevSibling = $sibling;
                    }
                }
                continue;
            } elseif ($val instanceof Node) {
                if ($val === $this) {
                    return $prevSibling;
                }
                $prevSibling = $val;
            }
        }
        return null;
    }

    /**
     * Add the alias and resolved name to the corresponding namespace, function, or const import table.
     * If the alias already exists, it will get replaced by the most recent using.
     * 
     * TODO - worth throwing an error here in stead?
     */
    private function addToImportTable($alias, $functionOrConst, $namespaceNameParts, $contents, & $namespaceImportTable, & $functionImportTable, & $constImportTable):array
    {
        if ($alias !== null) {
            if ($functionOrConst === null) {
                // namespaces are case-insensitive
//                $alias = \strtolower($alias);
                $namespaceImportTable[$alias] = ResolvedName::buildName($namespaceNameParts, $contents);
                return array($namespaceImportTable, $functionImportTable, $constImportTable);
            } elseif ($functionOrConst->kind === TokenKind::FunctionKeyword) {
                // functions are case-insensitive
//                $alias = \strtolower($alias);
                $functionImportTable[$alias] = ResolvedName::buildName($namespaceNameParts, $contents);
                return array($namespaceImportTable, $functionImportTable, $constImportTable);
            } elseif ($functionOrConst->kind === TokenKind::ConstKeyword) {
                // constants are case-sensitive
                $constImportTable[$alias] = ResolvedName::buildName($namespaceNameParts, $contents);
                return array($namespaceImportTable, $functionImportTable, $constImportTable);
            }
            return array($namespaceImportTable, $functionImportTable, $constImportTable);
        }
        return array($namespaceImportTable, $functionImportTable, $constImportTable);
    }
}<|MERGE_RESOLUTION|>--- conflicted
+++ resolved
@@ -177,19 +177,10 @@
      * @return \Generator|Node[]
      */
     public function getDescendantNodes(callable $shouldDescendIntoChildrenFn = null) {
-<<<<<<< HEAD
         foreach ($this->getChildNodes() as $child) {
             yield $child;
             if ($shouldDescendIntoChildrenFn === null || $shouldDescendIntoChildrenFn($child)) {
-                yield from $child->getDescendantNodes();
-=======
-        foreach ($this->getChildNodesAndTokens() as $child) {
-            if ($child instanceof Node) {
-                yield $child;
-                if ($shouldDescendIntoChildrenFn == null || $shouldDescendIntoChildrenFn($child)) {
-                    yield from $child->getDescendantNodes($shouldDescendIntoChildrenFn);
-                }
->>>>>>> 88a3615a
+                yield from $child->getDescendantNodes($shouldDescendIntoChildrenFn);
             }
         }
     }
@@ -692,7 +683,7 @@
     /**
      * Add the alias and resolved name to the corresponding namespace, function, or const import table.
      * If the alias already exists, it will get replaced by the most recent using.
-     * 
+     *
      * TODO - worth throwing an error here in stead?
      */
     private function addToImportTable($alias, $functionOrConst, $namespaceNameParts, $contents, & $namespaceImportTable, & $functionImportTable, & $constImportTable):array
