<<<<<<< HEAD
# PHP Parser Syntax Visualizer Tool
## Overview
VSCode Extension that demonstrates some of the basic usage and functionality of the parser.
- writes AST to adjacent *.ast file using JSON representation
- Error squigglies

![image](https://cloud.githubusercontent.com/assets/762848/21635753/3f8c0cb8-d214-11e6-8424-e200d63abc18.png)



## Instructions
1. npm install `client`/`server` dependencies, run Extension
2. open PHP file from `example` folder, and `*.ast` file to the side
3. check out error information, and corresponding AST
=======
# PHP Parser + VSCode Extension Sample
## Overview
Demonstrates some of the basic usage and functionality of the parser.
- Error squigglies
- writes AST to adjacent *.ast file

## Instructions
1. npm install `client`/`server` dependencies, run Extension
2. open PHP file from `example` folder, and `*.ast` file to the side
3. check out error information, and corresponding AST
>>>>>>> d02e6dec
4. make some changes, and save to view updates<|MERGE_RESOLUTION|>--- conflicted
+++ resolved
@@ -1,4 +1,3 @@
-<<<<<<< HEAD
 # PHP Parser Syntax Visualizer Tool
 ## Overview
 VSCode Extension that demonstrates some of the basic usage and functionality of the parser.
@@ -13,16 +12,4 @@
 1. npm install `client`/`server` dependencies, run Extension
 2. open PHP file from `example` folder, and `*.ast` file to the side
 3. check out error information, and corresponding AST
-=======
-# PHP Parser + VSCode Extension Sample
-## Overview
-Demonstrates some of the basic usage and functionality of the parser.
-- Error squigglies
-- writes AST to adjacent *.ast file
-
-## Instructions
-1. npm install `client`/`server` dependencies, run Extension
-2. open PHP file from `example` folder, and `*.ast` file to the side
-3. check out error information, and corresponding AST
->>>>>>> d02e6dec
 4. make some changes, and save to view updates