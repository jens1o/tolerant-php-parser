--- conflicted
+++ resolved
@@ -18,31 +18,6 @@
                         "textLength": 3
                     },
                     "functionOrConst": null,
-<<<<<<< HEAD
-                    "namespaceName": {
-                        "QualifiedName": {
-                            "globalSpecifier": {
-                                "kind": "BackslashToken",
-                                "textLength": 1
-                            },
-                            "relativeSpecifier": null,
-                            "nameParts": [
-                                {
-                                    "kind": "Name",
-                                    "textLength": 1
-                                },
-                                {
-                                    "kind": "BackslashToken",
-                                    "textLength": 1
-                                },
-                                {
-                                    "kind": "Name",
-                                    "textLength": 1
-                                },
-                                {
-                                    "kind": "BackslashToken",
-                                    "textLength": 1
-=======
                     "useClauses": {
                         "NamespaceUseClauseList": {
                             "children": [
@@ -90,7 +65,6 @@
                                             "textLength": 1
                                         }
                                     }
->>>>>>> 6ce1e1f9
                                 }
                             ]
                         }
