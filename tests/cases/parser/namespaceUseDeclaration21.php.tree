--- conflicted
+++ resolved
@@ -18,31 +18,6 @@
                         "textLength": 3
                     },
                     "functionOrConst": null,
-<<<<<<< HEAD
-                    "namespaceName": {
-                        "QualifiedName": {
-                            "globalSpecifier": {
-                                "kind": "BackslashToken",
-                                "textLength": 1
-                            },
-                            "relativeSpecifier": null,
-                            "nameParts": [
-                                {
-                                    "kind": "Name",
-                                    "textLength": 1
-                                },
-                                {
-                                    "kind": "BackslashToken",
-                                    "textLength": 1
-                                },
-                                {
-                                    "kind": "Name",
-                                    "textLength": 1
-                                },
-                                {
-                                    "kind": "BackslashToken",
-                                    "textLength": 1
-=======
                     "useClauses": {
                         "NamespaceUseClauseList": {
                             "children": [
@@ -55,28 +30,24 @@
                                                     "textLength": 1
                                                 },
                                                 "relativeSpecifier": null,
-                                                "nameParts": {
-                                                    "QualifiedNameParts": {
-                                                        "children": [
-                                                            {
-                                                                "kind": "Name",
-                                                                "textLength": 1
-                                                            },
-                                                            {
-                                                                "kind": "BackslashToken",
-                                                                "textLength": 1
-                                                            },
-                                                            {
-                                                                "kind": "Name",
-                                                                "textLength": 1
-                                                            },
-                                                            {
-                                                                "kind": "BackslashToken",
-                                                                "textLength": 1
-                                                            }
-                                                        ]
+                                                "nameParts": [
+                                                    {
+                                                        "kind": "Name",
+                                                        "textLength": 1
+                                                    },
+                                                    {
+                                                        "kind": "BackslashToken",
+                                                        "textLength": 1
+                                                    },
+                                                    {
+                                                        "kind": "Name",
+                                                        "textLength": 1
+                                                    },
+                                                    {
+                                                        "kind": "BackslashToken",
+                                                        "textLength": 1
                                                     }
-                                                }
+                                                ]
                                             }
                                         },
                                         "namespaceAliasingClause": null,
@@ -90,7 +61,6 @@
                                             "textLength": 1
                                         }
                                     }
->>>>>>> bb745c41
                                 }
                             ]
                         }
