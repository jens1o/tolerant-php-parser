{
    "SourceFileNode": {
        "statementList": [
            {
                "InlineHtml": {
                    "scriptSectionEndTag": null,
                    "text": null,
                    "scriptSectionStartTag": {
                        "kind": "ScriptSectionStartTag",
                        "textLength": 6
                    }
                }
            },
            {
                "NamespaceUseDeclaration": {
                    "useKeyword": {
                        "kind": "UseKeyword",
                        "textLength": 3
                    },
                    "functionOrConst": {
                        "kind": "ConstKeyword",
                        "textLength": 5
                    },
<<<<<<< HEAD
                    "namespaceName": {
                        "QualifiedName": {
                            "globalSpecifier": null,
                            "relativeSpecifier": null,
                            "nameParts": [
                                {
                                    "kind": "Name",
                                    "textLength": 1
                                },
                                {
                                    "kind": "BackslashToken",
                                    "textLength": 1
                                },
                                {
                                    "kind": "Name",
                                    "textLength": 1
                                }
                            ]
                        }
                    },
                    "namespaceAliasingClause": {
                        "NamespaceAliasingClause": {
                            "asKeyword": {
                                "kind": "AsKeyword",
                                "textLength": 2
                            },
                            "name": {
                                "kind": "Name",
                                "textLength": 5
                            }
=======
                    "useClauses": {
                        "NamespaceUseClauseList": {
                            "children": [
                                {
                                    "NamespaceUseClause": {
                                        "namespaceName": {
                                            "QualifiedName": {
                                                "globalSpecifier": null,
                                                "relativeSpecifier": null,
                                                "nameParts": {
                                                    "QualifiedNameParts": {
                                                        "children": [
                                                            {
                                                                "kind": "Name",
                                                                "textLength": 1
                                                            },
                                                            {
                                                                "kind": "BackslashToken",
                                                                "textLength": 1
                                                            },
                                                            {
                                                                "kind": "Name",
                                                                "textLength": 1
                                                            }
                                                        ]
                                                    }
                                                }
                                            }
                                        },
                                        "namespaceAliasingClause": {
                                            "NamespaceAliasingClause": {
                                                "asKeyword": {
                                                    "kind": "AsKeyword",
                                                    "textLength": 2
                                                },
                                                "name": {
                                                    "kind": "Name",
                                                    "textLength": 5
                                                }
                                            }
                                        },
                                        "openBrace": null,
                                        "groupClauses": null,
                                        "closeBrace": null
                                    }
                                }
                            ]
>>>>>>> 6ce1e1f9
                        }
                    },
                    "semicolon": {
                        "error": "MissingToken",
                        "kind": "SemicolonToken",
                        "textLength": 0
                    }
                }
            },
            {
                "ExpressionStatement": {
                    "expression": {
                        "QualifiedName": {
                            "globalSpecifier": {
                                "kind": "BackslashToken",
                                "textLength": 1
                            },
                            "relativeSpecifier": null,
                            "nameParts": [
                                {
                                    "kind": "Name",
                                    "textLength": 1
                                }
                            ]
                        }
                    },
                    "semicolon": {
                        "kind": "SemicolonToken",
                        "textLength": 1
                    }
                }
            }
        ],
        "endOfFileToken": {
            "kind": "EndOfFileToken",
            "textLength": 0
        }
    }
}<|MERGE_RESOLUTION|>--- conflicted
+++ resolved
@@ -21,38 +21,6 @@
                         "kind": "ConstKeyword",
                         "textLength": 5
                     },
-<<<<<<< HEAD
-                    "namespaceName": {
-                        "QualifiedName": {
-                            "globalSpecifier": null,
-                            "relativeSpecifier": null,
-                            "nameParts": [
-                                {
-                                    "kind": "Name",
-                                    "textLength": 1
-                                },
-                                {
-                                    "kind": "BackslashToken",
-                                    "textLength": 1
-                                },
-                                {
-                                    "kind": "Name",
-                                    "textLength": 1
-                                }
-                            ]
-                        }
-                    },
-                    "namespaceAliasingClause": {
-                        "NamespaceAliasingClause": {
-                            "asKeyword": {
-                                "kind": "AsKeyword",
-                                "textLength": 2
-                            },
-                            "name": {
-                                "kind": "Name",
-                                "textLength": 5
-                            }
-=======
                     "useClauses": {
                         "NamespaceUseClauseList": {
                             "children": [
@@ -100,7 +68,6 @@
                                     }
                                 }
                             ]
->>>>>>> 6ce1e1f9
                         }
                     },
                     "semicolon": {
