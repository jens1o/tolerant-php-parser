{
    "SourceFileNode": {
        "statementList": [
            {
                "InlineHtml": {
                    "scriptSectionEndTag": null,
                    "text": null,
                    "scriptSectionStartTag": {
                        "kind": "ScriptSectionStartTag",
                        "textLength": 6
                    }
                }
            },
            {
                "NamespaceUseDeclaration": {
                    "useKeyword": {
                        "kind": "UseKeyword",
                        "textLength": 3
                    },
                    "functionOrConst": null,
<<<<<<< HEAD
                    "namespaceName": {
                        "QualifiedName": {
                            "globalSpecifier": {
                                "kind": "BackslashToken",
                                "textLength": 1
                            },
                            "relativeSpecifier": null,
                            "nameParts": [
                                {
                                    "kind": "Name",
                                    "textLength": 1
                                },
                                {
                                    "kind": "BackslashToken",
                                    "textLength": 1
                                },
                                {
                                    "kind": "Name",
                                    "textLength": 1
                                },
                                {
                                    "kind": "BackslashToken",
                                    "textLength": 1
                                }
                            ]
                        }
                    },
                    "namespaceAliasingClause": null,
                    "openBrace": {
                        "kind": "OpenBraceToken",
                        "textLength": 1
                    },
                    "groupClauses": {
                        "NamespaceUseGroupClauseList": {
=======
                    "useClauses": {
                        "NamespaceUseClauseList": {
>>>>>>> 6ce1e1f9
                            "children": [
                                {
                                    "NamespaceUseClause": {
                                        "namespaceName": {
                                            "QualifiedName": {
                                                "globalSpecifier": {
                                                    "kind": "BackslashToken",
                                                    "textLength": 1
                                                },
                                                "relativeSpecifier": null,
<<<<<<< HEAD
                                                "nameParts": [
                                                    {
                                                        "kind": "Name",
                                                        "textLength": 1
=======
                                                "nameParts": {
                                                    "QualifiedNameParts": {
                                                        "children": [
                                                            {
                                                                "kind": "Name",
                                                                "textLength": 1
                                                            },
                                                            {
                                                                "kind": "BackslashToken",
                                                                "textLength": 1
                                                            },
                                                            {
                                                                "kind": "Name",
                                                                "textLength": 1
                                                            },
                                                            {
                                                                "kind": "BackslashToken",
                                                                "textLength": 1
                                                            }
                                                        ]
>>>>>>> 6ce1e1f9
                                                    }
                                                ]
                                            }
                                        },
                                        "namespaceAliasingClause": null,
                                        "openBrace": {
                                            "kind": "OpenBraceToken",
                                            "textLength": 1
                                        },
                                        "groupClauses": {
                                            "NamespaceUseGroupClauseList": {
                                                "children": [
                                                    {
                                                        "NamespaceUseGroupClause": {
                                                            "functionOrConst": null,
                                                            "namespaceName": {
                                                                "QualifiedName": {
                                                                    "globalSpecifier": null,
                                                                    "relativeSpecifier": null,
                                                                    "nameParts": {
                                                                        "QualifiedNameParts": {
                                                                            "children": [
                                                                                {
                                                                                    "kind": "Name",
                                                                                    "textLength": 1
                                                                                }
                                                                            ]
                                                                        }
                                                                    }
                                                                }
                                                            },
                                                            "namespaceAliasingClause": {
                                                                "NamespaceAliasingClause": {
                                                                    "asKeyword": {
                                                                        "kind": "AsKeyword",
                                                                        "textLength": 2
                                                                    },
                                                                    "name": {
                                                                        "kind": "Name",
                                                                        "textLength": 1
                                                                    }
                                                                }
                                                            }
                                                        }
                                                    }
                                                ]
                                            }
                                        },
                                        "closeBrace": {
                                            "kind": "CloseBraceToken",
                                            "textLength": 1
                                        }
                                    }
                                }
                            ]
                        }
                    },
                    "semicolon": {
                        "error": "MissingToken",
                        "kind": "SemicolonToken",
                        "textLength": 0
                    }
                }
            }
        ],
        "endOfFileToken": {
            "kind": "EndOfFileToken",
            "textLength": 0
        }
    }
}<|MERGE_RESOLUTION|>--- conflicted
+++ resolved
@@ -18,45 +18,8 @@
                         "textLength": 3
                     },
                     "functionOrConst": null,
-<<<<<<< HEAD
-                    "namespaceName": {
-                        "QualifiedName": {
-                            "globalSpecifier": {
-                                "kind": "BackslashToken",
-                                "textLength": 1
-                            },
-                            "relativeSpecifier": null,
-                            "nameParts": [
-                                {
-                                    "kind": "Name",
-                                    "textLength": 1
-                                },
-                                {
-                                    "kind": "BackslashToken",
-                                    "textLength": 1
-                                },
-                                {
-                                    "kind": "Name",
-                                    "textLength": 1
-                                },
-                                {
-                                    "kind": "BackslashToken",
-                                    "textLength": 1
-                                }
-                            ]
-                        }
-                    },
-                    "namespaceAliasingClause": null,
-                    "openBrace": {
-                        "kind": "OpenBraceToken",
-                        "textLength": 1
-                    },
-                    "groupClauses": {
-                        "NamespaceUseGroupClauseList": {
-=======
                     "useClauses": {
                         "NamespaceUseClauseList": {
->>>>>>> 6ce1e1f9
                             "children": [
                                 {
                                     "NamespaceUseClause": {
@@ -67,12 +30,6 @@
                                                     "textLength": 1
                                                 },
                                                 "relativeSpecifier": null,
-<<<<<<< HEAD
-                                                "nameParts": [
-                                                    {
-                                                        "kind": "Name",
-                                                        "textLength": 1
-=======
                                                 "nameParts": {
                                                     "QualifiedNameParts": {
                                                         "children": [
@@ -93,7 +50,6 @@
                                                                 "textLength": 1
                                                             }
                                                         ]
->>>>>>> 6ce1e1f9
                                                     }
                                                 ]
                                             }
