--- conflicted
+++ resolved
@@ -21,24 +21,6 @@
                         "kind": "ConstKeyword",
                         "textLength": 5
                     },
-<<<<<<< HEAD
-                    "namespaceName": {
-                        "QualifiedName": {
-                            "globalSpecifier": null,
-                            "relativeSpecifier": null,
-                            "nameParts": [
-                                {
-                                    "kind": "Name",
-                                    "textLength": 1
-                                },
-                                {
-                                    "kind": "BackslashToken",
-                                    "textLength": 1
-                                },
-                                {
-                                    "kind": "Name",
-                                    "textLength": 1
-=======
                     "useClauses": {
                         "NamespaceUseClauseList": {
                             "children": [
@@ -48,24 +30,20 @@
                                             "QualifiedName": {
                                                 "globalSpecifier": null,
                                                 "relativeSpecifier": null,
-                                                "nameParts": {
-                                                    "QualifiedNameParts": {
-                                                        "children": [
-                                                            {
-                                                                "kind": "Name",
-                                                                "textLength": 1
-                                                            },
-                                                            {
-                                                                "kind": "BackslashToken",
-                                                                "textLength": 1
-                                                            },
-                                                            {
-                                                                "kind": "Name",
-                                                                "textLength": 1
-                                                            }
-                                                        ]
+                                                "nameParts": [
+                                                    {
+                                                        "kind": "Name",
+                                                        "textLength": 1
+                                                    },
+                                                    {
+                                                        "kind": "BackslashToken",
+                                                        "textLength": 1
+                                                    },
+                                                    {
+                                                        "kind": "Name",
+                                                        "textLength": 1
                                                     }
-                                                }
+                                                ]
                                             }
                                         },
                                         "namespaceAliasingClause": {
@@ -84,7 +62,6 @@
                                         "groupClauses": null,
                                         "closeBrace": null
                                     }
->>>>>>> bb745c41
                                 }
                             ]
                         }
