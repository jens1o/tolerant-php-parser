--- conflicted
+++ resolved
@@ -18,35 +18,6 @@
                         "textLength": 3
                     },
                     "functionOrConst": null,
-<<<<<<< HEAD
-                    "namespaceName": {
-                        "QualifiedName": {
-                            "globalSpecifier": null,
-                            "relativeSpecifier": {
-                                "RelativeSpecifier": {
-                                    "namespaceKeyword": {
-                                        "kind": "NamespaceKeyword",
-                                        "textLength": 9
-                                    },
-                                    "backslash": {
-                                        "kind": "BackslashToken",
-                                        "textLength": 1
-                                    }
-                                }
-                            },
-                            "nameParts": [
-                                {
-                                    "kind": "Name",
-                                    "textLength": 1
-                                },
-                                {
-                                    "kind": "BackslashToken",
-                                    "textLength": 1
-                                },
-                                {
-                                    "kind": "Name",
-                                    "textLength": 1
-=======
                     "useClauses": {
                         "NamespaceUseClauseList": {
                             "children": [
@@ -92,7 +63,6 @@
                                         "groupClauses": null,
                                         "closeBrace": null
                                     }
->>>>>>> 6ce1e1f9
                                 }
                             ]
                         }
