{
    "SourceFileNode": {
        "statementList": [
            {
                "InlineHtml": {
                    "scriptSectionEndTag": null,
                    "text": null,
                    "scriptSectionStartTag": {
                        "kind": "ScriptSectionStartTag",
                        "textLength": 6
                    }
                }
            },
            {
                "ExpressionStatement": {
                    "expression": {
                        "AssignmentExpression": {
                            "leftOperand": {
                                "Variable": {
                                    "dollar": null,
                                    "name": {
                                        "kind": "VariableName",
                                        "textLength": 2
                                    }
                                }
                            },
                            "operator": {
                                "kind": "EqualsToken",
                                "textLength": 1
                            },
                            "byRef": null,
                            "rightOperand": {
                                "StringLiteral": {
                                    "startQuote": null,
                                    "children": {
                                        "kind": "StringLiteralToken",
                                        "textLength": 7
                                    },
                                    "endQuote": null
                                }
                            }
                        }
                    },
                    "semicolon": {
                        "kind": "SemicolonToken",
                        "textLength": 1
                    }
                }
            },
            {
                "NamespaceUseDeclaration": {
                    "useKeyword": {
                        "kind": "UseKeyword",
                        "textLength": 3
                    },
                    "functionOrConst": null,
<<<<<<< HEAD
                    "namespaceName": {
                        "QualifiedName": {
                            "globalSpecifier": null,
                            "relativeSpecifier": null,
                            "nameParts": [
                                {
                                    "kind": "Name",
                                    "textLength": 1
                                }
                            ]
                        }
                    },
                    "namespaceAliasingClause": {
                        "NamespaceAliasingClause": {
                            "asKeyword": {
                                "kind": "AsKeyword",
                                "textLength": 2
                            },
                            "name": {
                                "error": "MissingToken",
                                "kind": "Name",
                                "textLength": 0
                            }
=======
                    "useClauses": {
                        "NamespaceUseClauseList": {
                            "children": [
                                {
                                    "NamespaceUseClause": {
                                        "namespaceName": {
                                            "QualifiedName": {
                                                "globalSpecifier": null,
                                                "relativeSpecifier": null,
                                                "nameParts": {
                                                    "QualifiedNameParts": {
                                                        "children": [
                                                            {
                                                                "kind": "Name",
                                                                "textLength": 1
                                                            }
                                                        ]
                                                    }
                                                }
                                            }
                                        },
                                        "namespaceAliasingClause": {
                                            "NamespaceAliasingClause": {
                                                "asKeyword": {
                                                    "kind": "AsKeyword",
                                                    "textLength": 2
                                                },
                                                "name": {
                                                    "error": "MissingToken",
                                                    "kind": "Name",
                                                    "textLength": 0
                                                }
                                            }
                                        },
                                        "openBrace": null,
                                        "groupClauses": null,
                                        "closeBrace": null
                                    }
                                }
                            ]
>>>>>>> 6ce1e1f9
                        }
                    },
                    "semicolon": {
                        "error": "MissingToken",
                        "kind": "SemicolonToken",
                        "textLength": 0
                    }
                }
            },
            {
                "ExpressionStatement": {
                    "expression": {
                        "Variable": {
                            "dollar": null,
                            "name": {
                                "kind": "VariableName",
                                "textLength": 2
                            }
                        }
                    },
                    "semicolon": {
                        "kind": "SemicolonToken",
                        "textLength": 1
                    }
                }
            }
        ],
        "endOfFileToken": {
            "kind": "EndOfFileToken",
            "textLength": 0
        }
    }
}<|MERGE_RESOLUTION|>--- conflicted
+++ resolved
@@ -54,31 +54,6 @@
                         "textLength": 3
                     },
                     "functionOrConst": null,
-<<<<<<< HEAD
-                    "namespaceName": {
-                        "QualifiedName": {
-                            "globalSpecifier": null,
-                            "relativeSpecifier": null,
-                            "nameParts": [
-                                {
-                                    "kind": "Name",
-                                    "textLength": 1
-                                }
-                            ]
-                        }
-                    },
-                    "namespaceAliasingClause": {
-                        "NamespaceAliasingClause": {
-                            "asKeyword": {
-                                "kind": "AsKeyword",
-                                "textLength": 2
-                            },
-                            "name": {
-                                "error": "MissingToken",
-                                "kind": "Name",
-                                "textLength": 0
-                            }
-=======
                     "useClauses": {
                         "NamespaceUseClauseList": {
                             "children": [
@@ -119,7 +94,6 @@
                                     }
                                 }
                             ]
->>>>>>> 6ce1e1f9
                         }
                     },
                     "semicolon": {
