{
    "SourceFileNode": {
        "statementList": [
            {
                "InlineHtml": {
                    "scriptSectionEndTag": null,
                    "text": null,
                    "scriptSectionStartTag": {
                        "kind": "ScriptSectionStartTag",
                        "textLength": 6
                    }
                }
            },
            {
                "NamespaceUseDeclaration": {
                    "useKeyword": {
                        "kind": "UseKeyword",
                        "textLength": 3
                    },
                    "functionOrConst": null,
<<<<<<< HEAD
                    "namespaceName": {
                        "QualifiedName": {
                            "globalSpecifier": null,
                            "relativeSpecifier": {
                                "RelativeSpecifier": {
                                    "namespaceKeyword": {
                                        "kind": "NamespaceKeyword",
                                        "textLength": 9
                                    },
                                    "backslash": {
                                        "kind": "BackslashToken",
                                        "textLength": 1
                                    }
                                }
                            },
                            "nameParts": [
                                {
                                    "kind": "Name",
                                    "textLength": 1
                                },
                                {
                                    "kind": "BackslashToken",
                                    "textLength": 1
                                },
                                {
                                    "kind": "Name",
                                    "textLength": 1
                                }
                            ]
                        }
                    },
                    "namespaceAliasingClause": {
                        "NamespaceAliasingClause": {
                            "asKeyword": {
                                "kind": "AsKeyword",
                                "textLength": 2
                            },
                            "name": {
                                "kind": "Name",
                                "textLength": 1
                            }
=======
                    "useClauses": {
                        "NamespaceUseClauseList": {
                            "children": [
                                {
                                    "NamespaceUseClause": {
                                        "namespaceName": {
                                            "QualifiedName": {
                                                "globalSpecifier": null,
                                                "relativeSpecifier": {
                                                    "RelativeSpecifier": {
                                                        "namespaceKeyword": {
                                                            "kind": "NamespaceKeyword",
                                                            "textLength": 9
                                                        },
                                                        "backslash": {
                                                            "kind": "BackslashToken",
                                                            "textLength": 1
                                                        }
                                                    }
                                                },
                                                "nameParts": {
                                                    "QualifiedNameParts": {
                                                        "children": [
                                                            {
                                                                "kind": "Name",
                                                                "textLength": 1
                                                            },
                                                            {
                                                                "kind": "BackslashToken",
                                                                "textLength": 1
                                                            },
                                                            {
                                                                "kind": "Name",
                                                                "textLength": 1
                                                            }
                                                        ]
                                                    }
                                                }
                                            }
                                        },
                                        "namespaceAliasingClause": {
                                            "NamespaceAliasingClause": {
                                                "asKeyword": {
                                                    "kind": "AsKeyword",
                                                    "textLength": 2
                                                },
                                                "name": {
                                                    "kind": "Name",
                                                    "textLength": 1
                                                }
                                            }
                                        },
                                        "openBrace": null,
                                        "groupClauses": null,
                                        "closeBrace": null
                                    }
                                }
                            ]
>>>>>>> 6ce1e1f9
                        }
                    },
                    "semicolon": {
                        "kind": "SemicolonToken",
                        "textLength": 1
                    }
                }
            }
        ],
        "endOfFileToken": {
            "kind": "EndOfFileToken",
            "textLength": 0
        }
    }
}<|MERGE_RESOLUTION|>--- conflicted
+++ resolved
@@ -18,49 +18,6 @@
                         "textLength": 3
                     },
                     "functionOrConst": null,
-<<<<<<< HEAD
-                    "namespaceName": {
-                        "QualifiedName": {
-                            "globalSpecifier": null,
-                            "relativeSpecifier": {
-                                "RelativeSpecifier": {
-                                    "namespaceKeyword": {
-                                        "kind": "NamespaceKeyword",
-                                        "textLength": 9
-                                    },
-                                    "backslash": {
-                                        "kind": "BackslashToken",
-                                        "textLength": 1
-                                    }
-                                }
-                            },
-                            "nameParts": [
-                                {
-                                    "kind": "Name",
-                                    "textLength": 1
-                                },
-                                {
-                                    "kind": "BackslashToken",
-                                    "textLength": 1
-                                },
-                                {
-                                    "kind": "Name",
-                                    "textLength": 1
-                                }
-                            ]
-                        }
-                    },
-                    "namespaceAliasingClause": {
-                        "NamespaceAliasingClause": {
-                            "asKeyword": {
-                                "kind": "AsKeyword",
-                                "textLength": 2
-                            },
-                            "name": {
-                                "kind": "Name",
-                                "textLength": 1
-                            }
-=======
                     "useClauses": {
                         "NamespaceUseClauseList": {
                             "children": [
@@ -119,7 +76,6 @@
                                     }
                                 }
                             ]
->>>>>>> 6ce1e1f9
                         }
                     },
                     "semicolon": {
